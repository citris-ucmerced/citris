<!DOCTYPE HTML>
<html>

<head>
    <title>CITRIS @ UC Merced</title>
    <link rel="icon" href="images/favicon.png">
    <meta charset="utf-8" />
    <meta name="viewport" content="width=device-width, initial-scale=1" />
    <!--[if lte IE 8]><script src="assets/js/ie/html5shiv.js"></script><![endif]-->
    <link rel="stylesheet" href="assets/css/main.css" />
    <!--[if lte IE 8]><link rel="stylesheet" href="assets/css/ie8.css" /><![endif]-->
</head>

<body class="homepage">

    <div id="page-wrapper">
        <header id="header">
            <div class="logo container">
                <div>
                    <h2 id="logo">¡Valle de Exploracion!</h2>
                </div>
            </div>
        </header>
        <nav id="nav">
            <a href="index">
                <img style="position:absolute; z-index: 100000; margin: .5em 0em 0em .5em; float:left; height:36px; width:243px"
                    class="image featured" src="images/logo.png" />
            </a>

            <!-- NAVIGATION: Controlled manually per page. If making changes, make changes on all .html pages -->
            <ul>
                <li>
                    <a href="about">About</a>
                    <ul>
                        <li>
                            <a href="people">People</a>
                        </li>
                    </ul>
                </li>
                <li>
                    <a href="events">Events</a>
                    <ul>
                        <li>
                            <a href="events">Upcoming Events</a>
                        </li>
                        <li>
                            <a href="archive">Archived Events</a>
                        </li>
                    </ul>
                </li>
                <li>
                    <a href="projects">Programs</a>
                    <ul>
                        <li>
                            <a href="ag-food-tech">Ag Food Tech</a>
                        </li>
                        <li>
                            <a href="witi">Women In Technology</a>
                            <ul>
                                <li>
                                    <a href="techcareer">Tech Career</a>
                                </li>
                            </ul>
                        </li>
                        <li>
                            <a href="sust-inf">Sustainable Infrastructures</a>
                        </li>
                        <li>
                            <a href="tech-for-social-good">Tech For Social Good</a>
                        </li>
                    </ul>
                </li>
                <li>
                    <a href="research">Research</a>
                    <ul>
                        <li>
                            <a href="https://www.dewtrade.net/">Dewtrade</a>
                        </li>
                        <li>
                            <a href="seed-grants">Seed Grants</a>
                        </li>
                    </ul>
                </li>
                <li>
                    <a href="citris-extension">CITRIS Extension</a>
                    <ul>
                        <li>
                            <a href="aviation">Aviation</a>
                        </li>
                    </ul>
                </li>
                <li>
                    <a href="donate">Donate</a>
                </li>
            </ul>
        </nav>

        <!-- Main -->
        <div id="main-wrapper">
            <div id="main" class="container">
                <div class="row">
                    <div class="12u">
                        <div class="content">
                            <article class="box page-content">
                                <center>
                                    <h3><strong>Find your path to a tech career.</strong></h3>
                                    <p></p>
                                </center>
                                <br>
                                <p>
                                    If you find solving puzzles, observing the natural world, building tools, or
                                    writing code rewarding, we invite you to apply to the 2020 Women In Tech
                                    Initiative.
                                </p>
                                <p>
                                    <strong>¡Valle de Exploracion! Find your path to a tech career.</strong><br>
                                    University of California, Merced<br> California Room<br> Merced, California<br>
                                    January 31-February 2, 2020
                                </p>
                                <center><a href="https://forms.gle/v5DUf1GidAsN375Y9" class="button">Apply
                                        today! Application deadline is
                                        November 30, 2019</a>
                                </center>
                                <br>
                                <p>
                                    This program is for undergraduate students from Central Valley community
                                    colleges and universities interested in science, technology, engineering, and
                                    mathematics (STEM).
                                    <br>
                                    <br>
                                    Hosted by CITRIS @ UC Merced, Merced College, and Google ExploreCSR, the Valle
                                    de Exploracion 3-day workshop prepares women and historically underrepresented
                                    groups in STEM for rewarding careers in technology. We are recruiting for a
                                    cohort of 32 students
                                    who will connect with each other and grow with graduate students, faculty,
                                    staff
                                    and leaders.
                                </p>
                                <p>
                                    The benefits of this training and an education in STEM include increased:
                                    <li>
                                        <strong>Confidence in technical skills.</strong>
                                    </li>
                                    <li>
                                        <strong>Networking and self-advocacy skills.</strong>
                                    </li>
                                    <li>
                                        <strong>Capacity to lead and to contribute to a team project.</strong>
                                    </li>
                                    <li>
                                        <strong>Awareness of potential research opportunities and careers and
                                            how to access them.</strong>
                                    </li>
                                </p>
                                <p>
                                    Students will gain an understanding of computing research, prepare their
                                    portfolio with the guidance of faculty, participate in computing
                                    discipline workshops, and interact with speakers, faculty, and peers
                                    about their journey to becoming researchers and tech innovators.
                                </p>
                                <!-- <center>
                                    <strong>Computer science is everywhere.</strong>
                                </center> -->
                                <br>
                                <center>
                                    <h2><strong>Application information</strong></h2>
                                    <p>
                                        Deadline to apply is Nov. 30, 2019<br> Your application requires a gmail
                                        email address, a resume, essay and some short answer questions.</p>
                                    <a href="https://forms.gle/v5DUf1GidAsN375Y9" class="button">Apply Now!
                                    </a>
                                </center>
                                <br>
                                <center>
                                    <h2><strong>About The Program</strong></h2>
                                    <p>
                                        If you are traveling from outside of Merced, your hotel room is
                                        covered by the program. All meals are covered. Every participant
                                        will receive training and materials.
                                    </p>
                                </center>
                                <center>
                                    <h2><strong>Agenda</strong></h2>
                                </center>
                                <style type="text/css">
                                    .tg {
                                        border-collapse: collapse;
                                        border-spacing: 0;
                                    }

                                    .tg td {
                                        font-size: 14px;
                                        padding: 10px 5px;
                                        border-style: solid;
                                        border-width: 0px;
                                        overflow: hidden;
                                        word-break: normal;
                                    }

                                    .tg th {
                                        font-size: 14px;
                                        font-weight: normal;
                                        padding: 10px 5px;
                                        border-style: solid;
                                        border-width: 0px;
                                        overflow: hidden;
                                        word-break: normal;
                                    }
                                </style>
                                <center>
                                    <table class="tg" style="width:50%">
                                        <tr>
                                            <th><span style="font-weight:bold">Friday</span></th>
                                            <th></th>
                                        </tr>
                                        <tr>
                                            <td>12:00</td>
                                            <td>CITRIS and EECS Frontiers in Technology (FIT) Speaker<br>
                                                Lunch provided</td>
                                        </tr>
                                        <tr>
                                            <td>1:30</td>
                                            <td>Tour of UC Merced</td>
                                        </tr>
                                        <tr>
                                            <td>2:30</td>
                                            <td>Beginning programming: goals, communication, self-advocacy<br>
                                                Meet with FIT Speaker</td>
                                        </tr>
                                        <tr>
                                            <td>5:00</td>
                                            <td>Check into hotel and networking dinner</td>
                                        </tr>
                                        <tr>
                                            <td>7:00</td>
                                            <td>Q&amp;A with grad students</td>
                                        </tr>
                                        <tr>
                                            <td><span style="font-weight:bold">Saturday</span></td>
                                            <td></td>
                                        </tr>
                                        <tr>
                                            <td>9:00 - 4:00</td>
                                            <td>Skills development</td>
                                        </tr>
                                        <tr>
                                            <td>5:30</td>
                                            <td>Networking Dinner, downtown Merced</td>
                                        </tr>
                                        <tr>
                                            <td><span style="font-weight:bold">Sunday</span></td>
                                            <td></td>
                                        </tr>
                                        <tr>
                                            <td>9:00 - 3:00</td>
                                            <td>Identifying computer science research opportunities<br>
                                                Building materials to land the tech job of your dreams<br>
                                                What does a tech career mean to me?
                                            </td>
                                        </tr>
                                    </table>
<<<<<<< HEAD
                                    <center>
                                        <p>More details on the agenda as it develops.
                                        </p>
                                        <h2>Important Dates</h2>
                                    </center>
=======
                                </center>
                                <center>
                                    <p>More details on the agenda as it develops
                                    </p>
                                    <h2>Important Dates</h2>

>>>>>>> 79aeb6d5
                                    <strong>
                                        Accepting applicants through Nov. 30, 2019<br>
                                        Notification of applicants Mid-December, 2019<br>
                                        Event Workshop Friday, January 31, 12pm – Sunday, February 2, 3pm
                                    </strong>
                                    <p></p>
                                    <p>Questions? Leigh Bernacchi, citris@ucmerced.edu
                                    </p>
                                </center>

                                <center>
                                    <h2><strong>About The Hosts</strong></h2>
                                    <p></p>
                                </center>


                                <div style="display:inline-block;width:33%;padding:20px;vertical-align:top;">
                                    <img class="image featured" src="images/events/google-sponsor.jpg" alt="" />
                                    <center>
                                        <p>
                                            <strong>
                                                Google's mission is to organize the world’s information and make it
                                                universally accessible and useful.
                                            </strong>
                                        </p>
                                    </center>
                                </div>
                                <div style="display:inline-block;width:33%;padding:20px;vertical-align:top;">
                                    <img class="image featured" src="images/logo.png" alt="" />
                                    <center>
                                        <p><strong>CITRIS is committed to
                                                transformational experiences for students and training the next
                                                generation of leaders in computer science research. We specialize in
                                                ag-food-tech, sustainable infrastructures, people and robots, and women
                                                in technology. </strong></p>
                                    </center>
                                </div>
                                <div style="display:inline-block;width:33%;padding:20px;vertical-align:top;">
                                    <img class="image featured" src="images/events/merced-college-sponsor.jpg" alt="" />
                                    <center>
                                        <p><strong>Merced College will provide transformative and empowering
                                                educational
                                                experiences to meet student and community needs.</strong></p>
                                    </center>
                                </div>
                            </article>
                        </div>
                    </div>
                </div>
            </div>
        </div>

        <!-- Footer: Controlled by HTML snippet in snippets/footer.html-->
        <div id="footer"></div>
    </div>

    <!-- Scripts -->
    <script src="assets/js/jquery.min.js"></script>
    <script src="assets/js/jquery.dropotron.min.js"></script>
    <script src="assets/js/skel.min.js"></script>
    <script src="assets/js/skel-viewport.min.js"></script>
    <script src="assets/js/util.js"></script>
    <!--[if lte IE 8]><script src="assets/js/ie/respond.min.js"></script><![endif]-->
    <script src="assets/js/main.js"></script>
    <script>
        $(function () {
            $("#who-we-are").load("snippets/who-we-are.html"); /*Who We Are: Controlled by HTML snippet in snippets/who-we-are.html*/
            $("#initiatives").load("snippets/initiatives.html"); /*Initiatives: Controlled by HTML snippet in snippets/initiatives.html*/
            $("#programs").load("snippets/programs.html"); /*Programs: Controlled by HTML snippet in snippets/programs.html*/
            $("#recent-news").load("snippets/recent-news.html"); /*Recent News: Controlled by HTML snippet in snippets/recent-news.html*/
            $("#footer").load("snippets/footer-extended.html"); /*Footer: Controlled by HTML snippet in snippets/footer.html*/
        });
    </script>
</body>

</html><|MERGE_RESOLUTION|>--- conflicted
+++ resolved
@@ -259,20 +259,11 @@
                                             </td>
                                         </tr>
                                     </table>
-<<<<<<< HEAD
                                     <center>
                                         <p>More details on the agenda as it develops.
                                         </p>
                                         <h2>Important Dates</h2>
                                     </center>
-=======
-                                </center>
-                                <center>
-                                    <p>More details on the agenda as it develops
-                                    </p>
-                                    <h2>Important Dates</h2>
-
->>>>>>> 79aeb6d5
                                     <strong>
                                         Accepting applicants through Nov. 30, 2019<br>
                                         Notification of applicants Mid-December, 2019<br>
